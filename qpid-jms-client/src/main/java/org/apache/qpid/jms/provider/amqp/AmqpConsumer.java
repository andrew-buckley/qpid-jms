--- conflicted
+++ resolved
@@ -164,13 +164,8 @@
      *
      * @param ackType the acknowledgement type.
      */
-<<<<<<< HEAD
     public void acknowledge(ACK_TYPE ackType) {
-        LOG.trace("Session Acknowledge for consumer: {}", resource.getConsumerId());
-=======
-    public void acknowledge() {
         LOG.trace("Session Acknowledge for consumer: {}", getResourceInfo().getId());
->>>>>>> f9707240
         for (Delivery delivery : delivered.values()) {
             switch (ackType)
             {
